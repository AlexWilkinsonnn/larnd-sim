--- conflicted
+++ resolved
@@ -283,14 +283,10 @@
             q_noise = xoroshiro128p_normal_float32(rng_states, ip) * UNCORRELATED_NOISE_CHARGE * consts.e_charge
             disc_noise = xoroshiro128p_normal_float32(rng_states, ip) * DISCRIMINATOR_NOISE * consts.e_charge
 
-<<<<<<< HEAD
-            if q_sum + q_noise >= pixel_thresholds[ip] + disc_noise:
-=======
             if adc_busy > 0:
                 adc_busy -= 1
 
             if q_sum + q_noise >= DISCRIMINATION_THRESHOLD + disc_noise and adc_busy == 0:
->>>>>>> 9a26b3c9
                 crossing_time_tick = ic
 
                 interval = round((3 * CLOCK_CYCLE + ADC_HOLD_DELAY * CLOCK_CYCLE) / consts.t_sampling)
