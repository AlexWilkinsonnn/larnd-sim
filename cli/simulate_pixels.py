#!/usr/bin/env python
"""
Command-line interface to larnd-sim module.
"""
from math import ceil
from time import time
import warnings
from collections import defaultdict

import numpy as np
import numpy.lib.recfunctions as rfn

import cupy as cp
from cupy.cuda.nvtx import RangePush, RangePop

import fire
import h5py

from numba.cuda import device_array, to_device
from numba.cuda.random import create_xoroshiro128p_states
from numba.core.errors import NumbaPerformanceWarning

from tqdm import tqdm

from larndsim import consts
from larndsim.util import CudaDict, batching

SEED = int(time())

LOGO = """
  _                      _            _
 | |                    | |          (_)
 | | __ _ _ __ _ __   __| |______ ___ _ _ __ ___
 | |/ _` | '__| '_ \ / _` |______/ __| | '_ ` _ \\
 | | (_| | |  | | | | (_| |      \__ \ | | | | | |
 |_|\__,_|_|  |_| |_|\__,_|      |___/_|_| |_| |_|

"""

warnings.simplefilter('ignore', category=NumbaPerformanceWarning)

def swap_coordinates(tracks):
    """
    Swap x and z coordinates in tracks.
    This is because the convention in larnd-sim is different
    from the convention in edep-sim. FIXME.

    Args:
        tracks (:obj:`numpy.ndarray`): tracks array.

    Returns:
        :obj:`numpy.ndarray`: tracks with swapped axes.
    """
    x_start = np.copy(tracks['x_start'] )
    x_end = np.copy(tracks['x_end'])
    x = np.copy(tracks['x'])

    tracks['x_start'] = np.copy(tracks['z_start'])
    tracks['x_end'] = np.copy(tracks['z_end'])
    tracks['x'] = np.copy(tracks['z'])

    tracks['z_start'] = x_start
    tracks['z_end'] = x_end
    tracks['z'] = x

    return tracks

def maybe_create_rng_states(n, seed=0, rng_states=None):
    """Create or extend random states for CUDA kernel"""

    if rng_states is None:
        return create_xoroshiro128p_states(n, seed=seed)

    if n > len(rng_states):
        new_states = device_array(n, dtype=rng_states.dtype)
        new_states[:len(rng_states)] = rng_states
        new_states[len(rng_states):] = create_xoroshiro128p_states(n - len(rng_states), seed=seed)
        return new_states

    return rng_states

def run_simulation(input_filename,
                   pixel_layout,
                   detector_properties,
                   simulation_properties,
                   output_filename,
                   response_file='../larndsim/bin/response_44.npy',
                   light_lut_filename='../larndsim/bin/lightLUT.npz',
                   light_det_noise_filename='../larndsim/bin/light_noise-module0.npy',
                   bad_channels=None,
                   n_tracks=None,
                   pixel_thresholds_file=None,
                   rand_seed=None):
    """
    Command-line interface to run the simulation of a pixelated LArTPC

    Args:
        input_filename (str): path of the edep-sim input file
        pixel_layout (str): path of the YAML file containing the pixel
            layout and connection details.
        detector_properties (str): path of the YAML file containing
            the detector properties
        simulation_properties (str): path of the YAML file containing
            the simulation properties
        output_filename (str): path of the HDF5 output file. If not specified
            the output is added to the input file.
        response_file (str, optional): path of the Numpy array containing the pre-calculated
            field responses. Defaults to ../larndsim/bin/response_44.npy.
        light_lut_file (str, optional): path of the Numpy array containing the light
            look-up table. Defaults to ../larndsim/bin/lightLUT.npy.
        bad_channels (str, optional): path of the YAML file containing the channels to be
            disabled. Defaults to None
        n_tracks (int, optional): number of tracks to be simulated. Defaults to None
            (all tracks).
        pixel_thresholds_file (str): path to npz file containing pixel thresholds. Defaults
            to None.
    """
    start_simulation = time()

    RangePush("run_simulation")

    if not rand_seed: rand_seed = SEED

    print(LOGO)
    print("**************************\nLOADING SETTINGS AND INPUT\n**************************")
    print("Output file:", output_filename)
<<<<<<< HEAD
    print("Random seed:", rand_seed)
=======
    print("Random seed:", SEED)
    print("Event batch size:", EVENT_BATCH_SIZE)
    print("Batch size:", BATCH_SIZE)
    print("Write batch size:", WRITE_BATCH_SIZE)
>>>>>>> 7caee439
    print("Pixel layout file:", pixel_layout)
    print("Detector properties file:", detector_properties)
    print("Simulation properties file:", simulation_properties)
    print("edep-sim input file:", input_filename)
    print("Response file:", response_file)
    if bad_channels:
        print("Disabled channel list: ", bad_channels)

    RangePush("set_random_seed")
    cp.random.seed(rand_seed)
    # pre-allocate some random number states for custom kernels
    rng_states = maybe_create_rng_states(1024*256, seed=rand_seed)
    RangePop()

    RangePush("load_detector_properties")
    consts.load_properties(detector_properties, pixel_layout, simulation_properties)
    from larndsim.consts import light, detector, physics, sim
    RangePop()
    print("Event batch size:", sim.EVENT_BATCH_SIZE)
    print("Batch size:", sim.BATCH_SIZE)
    print("Write batch size:", sim.WRITE_BATCH_SIZE)

    RangePush("load_larndsim_modules")
    # Here we load the modules after loading the detector properties
    # maybe can be implemented in a better way?
    from larndsim import (active_volume, quenching, drifting, detsim, pixels_from_track, fee,
        lightLUT, light_sim)
    RangePop()

    RangePush("load_pixel_thresholds")
    if pixel_thresholds_file is not None:
        print("Pixel thresholds file:", pixel_thresholds_file)
        pixel_thresholds_lut = CudaDict.load(pixel_thresholds_file, 256)
    else:
        pixel_thresholds_lut = CudaDict(cp.array([fee.DISCRIMINATION_THRESHOLD]), 1, 1)
    RangePop()

    RangePush("load_hd5_file")
    print("Loading track segments..." , end="")
    start_load = time()
    # First of all we load the edep-sim output
    with h5py.File(input_filename, 'r') as f:
        tracks = np.array(f['segments'])
        if 'segment_id' in tracks.dtype.names:
            segment_ids = tracks['segment_id']
        else:
            dtype = tracks.dtype.descr
            dtype = [('segment_id','u4')] + dtype
            new_tracks = np.empty(tracks.shape, dtype=np.dtype(dtype, align=True))
            new_tracks['segment_id'] = np.arange(tracks.shape[0], dtype='u4')
            for field in dtype[1:]:
                new_tracks[field[0]] = tracks[field[0]]
            tracks = new_tracks
            segment_ids = tracks['segment_id']
        try:
            trajectories = np.array(f['trajectories'])
            input_has_trajectories = True
        except KeyError:
            input_has_trajectories = False

        try:
            vertices = np.array(f['vertices'])
            input_has_vertices = True
        except KeyError:
            print("Input file does not have true vertices info")
            input_has_vertices = False

        try:
            genie_hdr = np.array(f['genie_hdr'])
            input_has_genie_hdr = True
        except KeyError:
            print("Input file does not have GENIE event summary info")
            input_has_genie_hdr = False

        try:
            genie_stack = np.array(f['genie_stack'])
            input_has_genie_stack = True
        except KeyError:
            print("Input file does not have GENIE particle stack info")
            input_has_genie_stack = False

    if tracks.size == 0:
        print("Empty input dataset, exiting")
        return

    RangePop()
    end_load = time()
    print(f" {end_load-start_load:.2f} s")

    response = cp.load(response_file)

    TPB = 256
    BPG = max(ceil(tracks.shape[0] / TPB),1)

    print("******************\nRUNNING SIMULATION\n******************")
    # Reduce dataset if not all tracks to be simulated
    if n_tracks:
        tracks = tracks[:n_tracks]

    # Here we swap the x and z coordinates of the tracks
    # because of the different convention in larnd-sim wrt edep-sim
    tracks = swap_coordinates(tracks)

    # Sub-select only segments in active volumes
    print("Skipping non-active volumes..." , end="")
    start_mask = time()
    active_tracks = active_volume.select_active_volume(tracks, detector.TPC_BORDERS)
    tracks = tracks[active_tracks]
    segment_ids = segment_ids[active_tracks]
    end_mask = time()
    print(f" {end_mask-start_mask:.2f} s")

    # Set up light simulation data objects
    if light.LIGHT_SIMULATED:
        light_sim_dat = np.zeros([len(tracks), light.N_OP_CHANNEL],
                                 dtype=[('segment_id', 'u4'), ('n_photons_det','f4'),('t0_det','f4')])
        light_sim_dat['segment_id'] = segment_ids[..., np.newaxis]
        track_light_voxel = np.zeros([len(tracks), 3], dtype='i4')

    if 'n_photons' not in tracks.dtype.names:
        n_photons = np.zeros(tracks.shape[0], dtype=[('n_photons', 'f4')])
        tracks = rfn.merge_arrays((tracks, n_photons), flatten=True)

    if 't0' not in tracks.dtype.names:
        # the t0 key refers to the time of energy deposition
        # in the input files, it is called 't'
        # this is only true for older edep inputs (which are included in `examples/`)
        t0 = np.array(tracks['t'].copy(), dtype=[('t0', 'f4')])
        t0_start = np.array(tracks['t_start'].copy(), dtype=[('t0_start', 'f4')])
        t0_end = np.array(tracks['t_end'].copy(), dtype=[('t0_end', 'f4')])
        tracks = rfn.merge_arrays((tracks, t0, t0_start, t0_end), flatten=True)

        # then, re-initialize the t key to zero
        # in larnd-sim, this key is the time at the anode
        tracks['t'] = np.zeros(tracks.shape[0], dtype=[('t', 'f4')])
        tracks['t_start'] = np.zeros(tracks.shape[0], dtype=[('t_start', 'f4')])
        tracks['t_end'] = np.zeros(tracks.shape[0], dtype=[('t_end', 'f4')])

    if sim.IS_SPILL_SIM:
        # "Reset" the spill period so t0 is wrt the corresponding spill start time.
        # The spill starts are marking the start of 
        # The space between spills will be accounted for in the
        # packet timestamps through the event_times array below
        tracks['t0_start'] = tracks['t0_start'] - tracks['spillID']*sim.SPILL_PERIOD
        tracks['t0_end'] = tracks['t0_end'] - tracks['spillID']*sim.SPILL_PERIOD
        tracks['t0'] = tracks['t0'] - tracks['spillID']*sim.SPILL_PERIOD

    # We calculate the number of electrons after recombination (quenching module)
    # and the position and number of electrons after drifting (drifting module)
    print("Quenching electrons..." , end="")
    start_quenching = time()
    quenching.quench[BPG,TPB](tracks, physics.BIRKS)
    end_quenching = time()
    print(f" {end_quenching-start_quenching:.2f} s")

    print("Drifting electrons...", end="")
    start_drifting = time()
    drifting.drift[BPG,TPB](tracks)
    end_drifting = time()
    print(f" {end_drifting-start_drifting:.2f} s")

    if light.LIGHT_SIMULATED:
        print("Calculating optical responses...", end="")
        start_light_time = time()
        lut = np.load(light_lut_filename)['arr']

        # clip LUT so that no voxel contains 0 visibility
        mask = lut['vis'] > 0
        lut['vis'][~mask] = lut['vis'][mask].min()

        lut = to_device(lut)

        light_noise = cp.load(light_det_noise_filename)

        TPB = 256
        BPG = max(ceil(tracks.shape[0] / TPB),1)
        lightLUT.calculate_light_incidence[BPG,TPB](tracks, lut, light_sim_dat, track_light_voxel)
        print(f" {time()-start_light_time:.2f} s")

    if sim.IS_SPILL_SIM:
        # write the true timing structure to the file, not t0 wrt event time .....
        tracks['t0_start'] = tracks['t0_start'] + tracks['spillID']*sim.SPILL_PERIOD
        tracks['t0_end'] = tracks['t0_end'] + tracks['spillID']*sim.SPILL_PERIOD
        tracks['t0'] = tracks['t0'] + tracks['spillID']*sim.SPILL_PERIOD

    # prep output file with truth datasets
    with h5py.File(output_filename, 'a') as output_file:
        output_file.create_dataset("tracks", data=tracks)
        if light.LIGHT_SIMULATED:
            output_file.create_dataset('light_dat', data=light_sim_dat)
        if input_has_trajectories:
            output_file.create_dataset("trajectories", data=trajectories)
        if input_has_vertices:
            output_file.create_dataset("vertices", data=vertices)
        if input_has_genie_hdr:
            output_file.create_dataset("genie_hdr", data=genie_hdr)
        if input_has_genie_stack:
            output_file.create_dataset("genie_stack", data=genie_stack)

    if sim.IS_SPILL_SIM:
        # ..... even thought larnd-sim does expect t0 to be given with respect to
        # the event time
        tracks['t0_start'] = tracks['t0_start'] - tracks['spillID']*sim.SPILL_PERIOD
        tracks['t0_end'] = tracks['t0_end'] - tracks['spillID']*sim.SPILL_PERIOD
        tracks['t0'] = tracks['t0'] - tracks['spillID']*sim.SPILL_PERIOD


    # create a lookup table that maps between unique event ids and the segments in the file
    track_ids = cp.array(np.arange(len(tracks)), dtype='i4')
    # copy to device
    track_ids = cp.asarray(np.arange(segment_ids.shape[0], dtype=int))

    # create a lookup table for event timestamps
    tot_evids = np.unique(tracks[sim.EVENT_SEPARATOR])
    if sim.IS_SPILL_SIM:
        event_times = cp.arange(tracks[sim.EVENT_SEPARATOR].max()+1) * sim.SPILL_PERIOD
    else:
        event_times = fee.gen_event_times(tot_evids.max()+1, 0)

    # We divide the sample in portions that can be processed by the GPU
    step = 1

    # accumulate results for periodic file saving
    results_acc = defaultdict(list)
    def save_results(event_times, is_first_event, results):
        '''
        results is a dictionary with the following keys

         for the charge simulation
         - event_id: event id for each hit
         - adc_tot: adc value for each hit
         - adc_tot_ticks: timestamp for each hit
         - track_pixel_map: map from track to active pixels
         - unique_pix: all unique pixels (per track?)
         - current_fractions: fraction of charge associated with each true track

         for the light simulation (in addition to all keys for the charge simulation)
         - light_event_id: event_id for each light trigger
         - light_start_time: simulation start time for event
         - light_trigger_idx: time tick at which each trigger occurs
         - light_op_channel_idx: optical channel id for each waveform
         - light_waveforms: waveforms of each light trigger
         - light_waveforms_true_track_id: true track ids for each tick in each waveform
         - light_waveforms_true_photons: equivalent pe for each track at each tick in each waveform

        returns the timestamp of the last event simulated

        Note: can't handle empty inputs
        '''
        for key in list(results.keys()):
            results[key] = np.concatenate([cp.asnumpy(arr) for arr in results[key]], axis=0)

        uniq_events = cp.asnumpy(np.unique(results['event_id']))
        uniq_event_times = cp.asnumpy(event_times[uniq_events])
        if light.LIGHT_SIMULATED:
            # prep arrays for embedded triggers in charge data stream
            light_trigger_modules = np.array([detector.TPC_TO_MODULE[tpc] for tpc in light.OP_CHANNEL_TO_TPC[results['light_op_channel_idx']][:,0]])
            light_trigger_times = results['light_start_time'] + results['light_trigger_idx'] * light.LIGHT_TICK_SIZE
            light_trigger_event_ids = results['light_event_id']
        else:
            # prep arrays for embedded triggers in charge data stream (each event triggers once at perfect t0)
            light_trigger_modules = np.ones(len(uniq_events))
            light_trigger_times = np.zeros_like(uniq_event_times)
            light_trigger_event_ids = uniq_events

        fee.export_to_hdf5(results['event_id'],
                           results['adc_tot'],
                           results['adc_tot_ticks'],
                           results['unique_pix'],
                           results['current_fractions'],
                           results['track_pixel_map'],
                           output_filename, # defined earlier in script
                           uniq_event_times,
                           is_first_event=is_first_event,
                           light_trigger_times=light_trigger_times,
                           light_trigger_event_id=light_trigger_event_ids,
                           light_trigger_modules=light_trigger_modules,
                           bad_channels=bad_channels) # defined earlier in script

        if light.LIGHT_SIMULATED and len(results['light_event_id']):
            light_sim.export_to_hdf5(results['light_event_id'],rry, you can still create the pull req
                                     results['light_start_time'],
                                     results['light_trigger_idx'],
                                     results['light_op_channel_idx'],
                                     results['light_waveforms'],
                                     output_filename,
                                     cp.asnumpy(event_times[np.unique(results['light_event_id'])]),
                                     results['light_waveforms_true_track_id'],
                                     results['light_waveforms_true_photons'])


        return event_times[-1]

    last_time = 0
    for batch_mask in tqdm(batching.TPCBatcher(tracks, sim.EVENT_SEPARATOR, tpc_batch_size=sim.EVENT_BATCH_SIZE, tpc_borders=detector.TPC_BORDERS),
                           desc='Simulating batches...', ncols=80, smoothing=0):
        # grab only tracks from current batch
        track_subset = tracks[batch_mask]
        if len(track_subset) == 0:
            continue
        ievd = int(track_subset[0][sim.EVENT_SEPARATOR])
        evt_tracks = track_subset
        first_trk_id = np.argmax(batch_mask) # first track in batch

        for itrk in tqdm(range(0, evt_tracks.shape[0], sim.BATCH_SIZE),
                         delay=1, desc='  Simulating event %i batches...' % ievd, leave=False, ncols=80):
            if itrk > 0:
                warnings.warn(f"Entered sub-batch loop, results may not be accurate! Consider increasing batch_size (currently {sim.BATCH_SIZE}) in the simulation_properties file.")
                
            selected_tracks = evt_tracks[itrk:itrk+sim.BATCH_SIZE]

            RangePush("event_id_map")
            event_ids = selected_tracks[sim.EVENT_SEPARATOR]
            unique_eventIDs = np.unique(event_ids)
            RangePop()

            # We find the pixels intersected by the projection of the tracks on
            # the anode plane using the Bresenham's algorithm. We also take into
            # account the neighboring pixels, due to the transverse diffusion of the charges.
            RangePush("pixels_from_track")
            max_radius = ceil(max(selected_tracks["tran_diff"])*5/detector.PIXEL_PITCH)

            TPB = 128
            BPG = max(ceil(selected_tracks.shape[0] / TPB),1)
            max_pixels = np.array([0])
            pixels_from_track.max_pixels[BPG,TPB](selected_tracks, max_pixels)

            # This formula tries to estimate the maximum number of pixels which can have
            # a current induced on them.
            max_neighboring_pixels = (2*max_radius+1)*max_pixels[0]+(1+2*max_radius)*max_radius*2

            active_pixels = cp.full((selected_tracks.shape[0], max_pixels[0]), -1, dtype=np.int32)
            neighboring_pixels = cp.full((selected_tracks.shape[0], max_neighboring_pixels), -1, dtype=np.int32)
            n_pixels_list = cp.zeros(shape=(selected_tracks.shape[0]))

            if not active_pixels.shape[1] or not neighboring_pixels.shape[1]:
                continue

            pixels_from_track.get_pixels[BPG,TPB](selected_tracks,
                                                  active_pixels,
                                                  neighboring_pixels,
                                                  n_pixels_list,
                                                  max_radius)
            RangePop()

            RangePush("unique_pix")
            shapes = neighboring_pixels.shape
            joined = neighboring_pixels.reshape(shapes[0] * shapes[1])
            unique_pix = cp.unique(joined)
            unique_pix = unique_pix[(unique_pix != -1)]
            RangePop()

            if not unique_pix.shape[0]:
                continue

            RangePush("time_intervals")
            # Here we find the longest signal in time and we store an array with the start in time of each track
            max_length = cp.array([0])
            track_starts = cp.empty(selected_tracks.shape[0])
            detsim.time_intervals[BPG,TPB](track_starts, max_length, selected_tracks)
            RangePop()

            RangePush("tracks_current")
            # Here we calculate the induced current on each pixel
            signals = cp.zeros((selected_tracks.shape[0],
                                neighboring_pixels.shape[1],
                                cp.asnumpy(max_length)[0]), dtype=np.float32)
            TPB = (1,1,64)
            BPG_X = max(ceil(signals.shape[0] / TPB[0]),1)
            BPG_Y = max(ceil(signals.shape[1] / TPB[1]),1)
            BPG_Z = max(ceil(signals.shape[2] / TPB[2]),1)
            BPG = (BPG_X, BPG_Y, BPG_Z)
            rng_states = maybe_create_rng_states(int(np.prod(TPB[:2]) * np.prod(BPG[:2])), seed=rand_seed+ievd+itrk, rng_states=rng_states)
            detsim.tracks_current_mc[BPG,TPB](signals, neighboring_pixels, selected_tracks, response, rng_states)
            RangePop()

            RangePush("pixel_index_map")
            # Here we create a map between tracks and index in the unique pixel array
            pixel_index_map = cp.full((selected_tracks.shape[0], neighboring_pixels.shape[1]), -1)
            for i_ in range(selected_tracks.shape[0]):
                compare = neighboring_pixels[i_, ..., cp.newaxis] == unique_pix
                indices = cp.where(compare)
                pixel_index_map[i_, indices[0]] = indices[1]
            RangePop()

            RangePush("track_pixel_map")
            # Mapping between unique pixel array and track array index
            track_pixel_map = cp.full((unique_pix.shape[0], detsim.MAX_TRACKS_PER_PIXEL), -1)
            TPB = 32
            BPG = max(ceil(unique_pix.shape[0] / TPB),1)
            detsim.get_track_pixel_map[BPG, TPB](track_pixel_map, unique_pix, neighboring_pixels)
            RangePop()

            RangePush("sum_pixels_signals")
            # Here we combine the induced current on the same pixels by different tracks
            TPB = (1,1,64)
            BPG_X = max(ceil(signals.shape[0] / TPB[0]),1)
            BPG_Y = max(ceil(signals.shape[1] / TPB[1]),1)
            BPG_Z = max(ceil(signals.shape[2] / TPB[2]),1)
            BPG = (BPG_X, BPG_Y, BPG_Z)
            pixels_signals = cp.zeros((len(unique_pix), len(detector.TIME_TICKS)))
            pixels_tracks_signals = cp.zeros((len(unique_pix),
                                              len(detector.TIME_TICKS),
                                              track_pixel_map.shape[1]))
            detsim.sum_pixel_signals[BPG,TPB](pixels_signals,
                                              signals,
                                              track_starts,
                                              pixel_index_map,
                                              track_pixel_map,
                                              pixels_tracks_signals)
            RangePop()

            RangePush("get_adc_values")
            # Here we simulate the electronics response (the self-triggering cycle) and the signal digitization
            time_ticks = cp.linspace(0, len(unique_eventIDs) * detector.TIME_INTERVAL[1], pixels_signals.shape[1]+1)
            integral_list = cp.zeros((pixels_signals.shape[0], fee.MAX_ADC_VALUES))
            adc_ticks_list = cp.zeros((pixels_signals.shape[0], fee.MAX_ADC_VALUES))
            current_fractions = cp.zeros((pixels_signals.shape[0], fee.MAX_ADC_VALUES, track_pixel_map.shape[1]))

            TPB = 128
            BPG = ceil(pixels_signals.shape[0] / TPB)
            rng_states = maybe_create_rng_states(int(TPB * BPG), seed=rand_seed+ievd+itrk, rng_states=rng_states)
            pixel_thresholds_lut.tpb = TPB
            pixel_thresholds_lut.bpg = BPG
            pixel_thresholds = pixel_thresholds_lut[unique_pix.ravel()].reshape(unique_pix.shape)

            fee.get_adc_values[BPG, TPB](pixels_signals,
                                         pixels_tracks_signals,
                                         time_ticks,
                                         integral_list,
                                         adc_ticks_list,
                                         0,
                                         rng_states,
                                         current_fractions,
                                         pixel_thresholds)

            adc_list = fee.digitize(integral_list)
            adc_event_ids = np.full(adc_list.shape, unique_eventIDs[0]) # FIXME: only works if looping on a single event
            RangePop()

            results_acc['event_id'].append(adc_event_ids)
            results_acc['adc_tot'].append(adc_list)
            results_acc['adc_tot_ticks'].append(adc_ticks_list)
            results_acc['unique_pix'].append(unique_pix)
            results_acc['current_fractions'].append(current_fractions)
            #track_pixel_map[track_pixel_map != -1] += first_trk_id + itrk
            track_pixel_map[track_pixel_map != -1] = track_ids[batch_mask][track_pixel_map[track_pixel_map != -1] + itrk]
            results_acc['track_pixel_map'].append(track_pixel_map)

            # ~~~ Light detector response simulation ~~~
            if light.LIGHT_SIMULATED:
                RangePush("sum_light_signals")
                light_inc = light_sim_dat[batch_mask][itrk:itrk+sim.BATCH_SIZE]
                selected_track_id = track_ids[batch_mask][itrk:itrk+sim.BATCH_SIZE]
                n_light_ticks, light_t_start = light_sim.get_nticks(light_inc)
                n_light_ticks = min(n_light_ticks,int(5E4))
                op_channel = light_sim.get_active_op_channel(light_inc)

                n_light_det = op_channel.shape[0]
                light_sample_inc = cp.zeros((n_light_det,n_light_ticks), dtype='f4')
                light_sample_inc_true_track_id = cp.full((n_light_det, n_light_ticks, light.MAX_MC_TRUTH_IDS), -1, dtype='i8')
                light_sample_inc_true_photons = cp.zeros((n_light_det, n_light_ticks, light.MAX_MC_TRUTH_IDS), dtype='f8')

                TPB = (1,64)
                BPG = (max(ceil(light_sample_inc.shape[0] / TPB[0]),1),
                       max(ceil(light_sample_inc.shape[1] / TPB[1]),1))
                light_sim.sum_light_signals[BPG, TPB](
                    selected_tracks, track_light_voxel[batch_mask][itrk:itrk+sim.BATCH_SIZE], selected_track_id,
                    light_inc, op_channel, lut, light_t_start, light_sample_inc, light_sample_inc_true_track_id,
                    light_sample_inc_true_photons)
                RangePop()
                if light_sample_inc_true_track_id.shape[-1] > 0 and cp.any(light_sample_inc_true_track_id[...,-1] != -1):
                    warnings.warn(f"Maximum number of true segments ({light.MAX_MC_TRUTH_IDS}) reached in backtracking info, consider increasing MAX_MC_TRUTH_IDS (larndsim/consts/light.py)")

                RangePush("sim_scintillation")
                light_sample_inc_scint = cp.zeros_like(light_sample_inc)
                light_sample_inc_scint_true_track_id = cp.full_like(light_sample_inc_true_track_id, -1)
                light_sample_inc_scint_true_photons = cp.zeros_like(light_sample_inc_true_photons)
                light_sim.calc_scintillation_effect[BPG, TPB](
                    light_sample_inc, light_sample_inc_true_track_id, light_sample_inc_true_photons, light_sample_inc_scint,
                    light_sample_inc_scint_true_track_id, light_sample_inc_scint_true_photons)

                light_sample_inc_disc = cp.zeros_like(light_sample_inc)
                rng_states = maybe_create_rng_states(int(np.prod(TPB) * np.prod(BPG)),
                                                     seed=rand_seed+ievd+itrk, rng_states=rng_states)
                light_sim.calc_stat_fluctuations[BPG, TPB](light_sample_inc_scint, light_sample_inc_disc, rng_states)
                RangePop()

                RangePush("sim_light_det_response")
                light_response = cp.zeros_like(light_sample_inc)
                light_response_true_track_id = cp.full_like(light_sample_inc_true_track_id, -1)
                light_response_true_photons = cp.zeros_like(light_sample_inc_true_photons)
                light_sim.calc_light_detector_response[BPG, TPB](
                    light_sample_inc_disc, light_sample_inc_scint_true_track_id, light_sample_inc_scint_true_photons,
                    light_response, light_response_true_track_id, light_response_true_photons)
                light_response += cp.array(light_sim.gen_light_detector_noise(light_response.shape, light_noise[op_channel.get()]))
                RangePop()

                RangePush("sim_light_triggers")
                light_threshold = cp.repeat(cp.array(light.LIGHT_TRIG_THRESHOLD)[...,np.newaxis], light.OP_CHANNEL_PER_TRIG, axis=-1)
                light_threshold = light_threshold.ravel()[op_channel.get()].copy()
                light_threshold = light_threshold.reshape(-1, light.OP_CHANNEL_PER_TRIG)[...,0]
                trigger_idx, trigger_op_channel_idx = light_sim.get_triggers(light_response, light_threshold, op_channel)
                digit_samples = ceil((light.LIGHT_TRIG_WINDOW[1] + light.LIGHT_TRIG_WINDOW[0]) / light.LIGHT_DIGIT_SAMPLE_SPACING)
                TPB = (1,1,64)
                BPG = (max(ceil(trigger_idx.shape[0] / TPB[0]),1),
                       max(ceil(trigger_op_channel_idx.shape[1] / TPB[1]),1),
                       max(ceil(digit_samples / TPB[2]),1))

                light_digit_signal, light_digit_signal_true_track_id, light_digit_signal_true_photons = light_sim.sim_triggers(
                    BPG, TPB, light_response, op_channel, light_response_true_track_id, light_response_true_photons, trigger_idx, trigger_op_channel_idx,
                    digit_samples, light_noise)
                RangePop()

                results_acc['light_event_id'].append(cp.full(trigger_idx.shape[0], unique_eventIDs[0])) # FIXME: only works if looping on a single event
                results_acc['light_start_time'].append(cp.full(trigger_idx.shape[0], light_t_start))
                results_acc['light_trigger_idx'].append(trigger_idx)
                results_acc['light_op_channel_idx'].append(trigger_op_channel_idx)
                results_acc['light_waveforms'].append(light_digit_signal)
                results_acc['light_waveforms_true_track_id'].append(light_digit_signal_true_track_id)
                results_acc['light_waveforms_true_photons'].append(light_digit_signal_true_photons)

        if len(results_acc['event_id']) > sim.WRITE_BATCH_SIZE and len(np.concatenate(results_acc['event_id'], axis=0)) > 0:
            last_time = save_results(event_times, is_first_event=last_time==0, results=results_acc)
            results_acc = defaultdict(list)

    # Always save results after last iteration
    if len(results_acc['event_id']) >0 and len(np.concatenate(results_acc['event_id'], axis=0)) > 0:
        save_results(event_times, is_first_event=last_time==0, results=results_acc)

    with h5py.File(output_filename, 'a') as output_file:
        if 'configs' in output_file.keys():
            output_file['configs'].attrs['pixel_layout'] = pixel_layout

    print("Output saved in:", output_filename)

    RangePop()
    end_simulation = time()
    print(f"Elapsed time: {end_simulation-start_simulation:.2f} s")

if __name__ == "__main__":
    fire.Fire(run_simulation)<|MERGE_RESOLUTION|>--- conflicted
+++ resolved
@@ -124,14 +124,8 @@
     print(LOGO)
     print("**************************\nLOADING SETTINGS AND INPUT\n**************************")
     print("Output file:", output_filename)
-<<<<<<< HEAD
+
     print("Random seed:", rand_seed)
-=======
-    print("Random seed:", SEED)
-    print("Event batch size:", EVENT_BATCH_SIZE)
-    print("Batch size:", BATCH_SIZE)
-    print("Write batch size:", WRITE_BATCH_SIZE)
->>>>>>> 7caee439
     print("Pixel layout file:", pixel_layout)
     print("Detector properties file:", detector_properties)
     print("Simulation properties file:", simulation_properties)
